--- conflicted
+++ resolved
@@ -31,11 +31,7 @@
         <dependency>
             <groupId>io.datakernel</groupId>
             <artifactId>async-streams</artifactId>
-<<<<<<< HEAD
-            <version>${version}</version>
-=======
             <version>1.0</version>
->>>>>>> a2705fe9
         </dependency>
         <dependency>
             <groupId>io.datakernel</groupId>
