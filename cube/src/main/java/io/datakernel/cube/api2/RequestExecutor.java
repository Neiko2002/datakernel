--- conflicted
+++ resolved
@@ -100,11 +100,7 @@
 
 		List<String> attributes = newArrayList();
 
-<<<<<<< HEAD
-		AggregationQuery.Ordering ordering;
-=======
-		List<AggregationQuery.QueryOrdering> orderings;
->>>>>>> e116e6e4
+		List<AggregationQuery.Ordering> orderings;
 		boolean additionalSortingRequired;
 
 		Class<QueryResultPlaceholder> resultClass;
@@ -266,7 +262,7 @@
 			if (orderings == null)
 				return;
 
-			for (AggregationQuery.QueryOrdering ordering : orderings) {
+			for (AggregationQuery.Ordering ordering : orderings) {
 				String orderingField = ordering.getPropertyName();
 				additionalSortingRequired = computedMeasures.contains(orderingField)
 						|| attributeTypes.containsKey(orderingField);
@@ -282,8 +278,8 @@
 			if (additionalSortingRequired)
 				return;
 
-			for (AggregationQuery.QueryOrdering ordering : orderings) {
-				if (!(predicates.get(ordering.getPropertyName()) instanceof AggregationQuery.QueryPredicateEq))
+			for (AggregationQuery.Ordering ordering : orderings) {
+				if (!(predicates.get(ordering.getPropertyName()) instanceof AggregationQuery.PredicateEq))
 					query.ordering(ordering);
 			}
 		}
@@ -325,7 +321,7 @@
 			AsmBuilder<Comparator> builder = new AsmBuilder<>(classLoader, Comparator.class);
 			ExpressionComparatorNullable comparator = comparatorNullable();
 
-			for (AggregationQuery.QueryOrdering ordering : orderings) {
+			for (AggregationQuery.Ordering ordering : orderings) {
 				if (ordering.isAsc())
 					comparator.add(
 							getter(cast(arg(0), resultClass), ordering.getPropertyName()),
