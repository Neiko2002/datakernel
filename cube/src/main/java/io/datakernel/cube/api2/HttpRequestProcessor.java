--- conflicted
+++ resolved
@@ -44,13 +44,8 @@
 		List<String> dimensions = parseListOfStrings(request.getParameter(DIMENSIONS_PARAM));
 		List<String> measures = parseMeasures(request.getParameter(MEASURES_PARAM));
 		List<String> attributes = parseListOfStrings(request.getParameter(ATTRIBUTES_PARAM));
-<<<<<<< HEAD
 		AggregationQuery.Predicates predicates = parsePredicates(request.getParameter(FILTERS_PARAM));
-		AggregationQuery.Ordering ordering = parseOrdering(request.getParameter(SORT_PARAM));
-=======
-		AggregationQuery.QueryPredicates predicates = parsePredicates(request.getParameter(FILTERS_PARAM));
-		List<AggregationQuery.QueryOrdering> ordering = parseOrdering(request.getParameter(SORT_PARAM));
->>>>>>> e116e6e4
+		List<AggregationQuery.Ordering> ordering = parseOrdering(request.getParameter(SORT_PARAM));
 		Integer limit = valueOrNull(request.getParameter(LIMIT_PARAM));
 		Integer offset = valueOrNull(request.getParameter(OFFSET_PARAM));
 		boolean ignoreMeasures = getBoolean(request.getParameter(IGNORE_MEASURES_PARAM));
@@ -74,11 +69,11 @@
 		return predicates == null ? new AggregationQuery.Predicates() : predicates;
 	}
 
-	private List<AggregationQuery.QueryOrdering> parseOrdering(String json) {
+	private List<AggregationQuery.Ordering> parseOrdering(String json) {
 		if (json == null)
 			return null;
 
-		return gson.fromJson(json, new TypeToken<List<AggregationQuery.QueryOrdering>>() {}.getType());
+		return gson.fromJson(json, new TypeToken<List<AggregationQuery.Ordering>>() {}.getType());
 	}
 
 	private List<String> parseMeasures(String json) {
@@ -104,30 +99,6 @@
 		return getSetOfStrings(gson, json);
 	}
 
-<<<<<<< HEAD
-	private AggregationQuery.Ordering parseOrdering(String json) {
-		List<String> ordering = parseListOfStrings(json);
-
-		if (ordering.isEmpty())
-			return null;
-
-		if (ordering.size() != 2)
-			throw new QueryException("Incorrect 'sort' parameter format");
-
-		String field = ordering.get(0);
-		String direction = ordering.get(1);
-
-		if (direction.equals("asc"))
-			return AggregationQuery.Ordering.asc(field);
-
-		if (direction.equals("desc"))
-			return AggregationQuery.Ordering.desc(field);
-
-		throw new QueryException("Incorrect ordering specified in 'sort' parameter");
-	}
-
-=======
->>>>>>> e116e6e4
 	private static Integer valueOrNull(String str) {
 		if (str == null)
 			return null;
