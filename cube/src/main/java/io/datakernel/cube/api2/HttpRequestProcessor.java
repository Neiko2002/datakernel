/*
 * Copyright (C) 2015 SoftIndex LLC.
 *
 * Licensed under the Apache License, Version 2.0 (the "License");
 * you may not use this file except in compliance with the License.
 * You may obtain a copy of the License at
 *
 * http://www.apache.org/licenses/LICENSE-2.0
 *
 * Unless required by applicable law or agreed to in writing, software
 * distributed under the License is distributed on an "AS IS" BASIS,
 * WITHOUT WARRANTIES OR CONDITIONS OF ANY KIND, either express or implied.
 * See the License for the specific language governing permissions and
 * limitations under the License.
 */

package io.datakernel.cube.api2;

import com.google.gson.Gson;
import io.datakernel.aggregation_db.AggregationQuery;
import io.datakernel.aggregation_db.api.QueryException;
import io.datakernel.cube.api.ReportingQuery;
import io.datakernel.http.HttpRequest;

import java.util.List;
import java.util.Set;

import static com.google.common.collect.Lists.newArrayList;
import static com.google.common.collect.Sets.newHashSet;
import static io.datakernel.cube.api.CommonUtils.getListOfStrings;
<<<<<<< HEAD
import static io.datakernel.cube.api2.HttpJsonConstants.*;

public final class HttpRequestProcessor implements RequestProcessor<HttpRequest> {
=======
import static io.datakernel.cube.api.CommonUtils.getSetOfStrings;

public final class HttpRequestProcessor implements RequestProcessor<HttpRequest> {
	public static final String DIMENSIONS_PARAM = "dimensions";
	public static final String MEASURES_PARAM = "measures";
	public static final String ATTRIBUTES_PARAM = "attributes";
	public static final String FILTERS_PARAM = "filters";
	public static final String SORT_PARAM = "sort";
	public static final String LIMIT_PARAM = "limit";
	public static final String OFFSET_PARAM = "offset";
	public static final String IGNORE_MEASURES_PARAM = "ignore-measures";
	public static final String SEARCH_PARAM = "search";
	public static final String METADATA_FIELDS_PARAM = "metadata";

>>>>>>> 07547ff3
	private final Gson gson;

	public HttpRequestProcessor(Gson gson) {
		this.gson = gson;
	}

	@Override
	public ReportingQuery apply(HttpRequest request) {
		List<String> dimensions = parseListOfStrings(request.getParameter(DIMENSIONS_PARAM));
		List<String> measures = parseMeasures(request.getParameter(MEASURES_PARAM));
		List<String> attributes = parseListOfStrings(request.getParameter(ATTRIBUTES_PARAM));
		AggregationQuery.Predicates predicates = parsePredicates(request.getParameter(FILTERS_PARAM));
		AggregationQuery.Ordering ordering = parseOrdering(request.getParameter(SORT_PARAM));
		Integer limit = valueOrNull(request.getParameter(LIMIT_PARAM));
		Integer offset = valueOrNull(request.getParameter(OFFSET_PARAM));
		boolean ignoreMeasures = getBoolean(request.getParameter(IGNORE_MEASURES_PARAM));
		String searchString = request.getParameter(SEARCH_PARAM);
		Set<String> metadataFields = parseSetOfStrings(request.getParameter(METADATA_FIELDS_PARAM));

		if (dimensions.isEmpty() && attributes.isEmpty())
			throw new QueryException("At least one dimension or attribute must be specified");

		return new ReportingQuery(dimensions, measures, attributes, predicates, ordering, limit, offset, searchString,
				ignoreMeasures, metadataFields);
	}

	private AggregationQuery.Predicates parsePredicates(String json) {
		AggregationQuery.Predicates predicates = null;

		if (json != null) {
			predicates = gson.fromJson(json, AggregationQuery.Predicates.class);
		}

		return predicates == null ? new AggregationQuery.Predicates() : predicates;
	}

	private List<String> parseMeasures(String json) {
		List<String> measures = parseListOfStrings(json);

		if (measures.isEmpty())
			throw new QueryException("Measures must be specified");

		return measures;
	}

	private List<String> parseListOfStrings(String json) {
		if (json == null)
			return newArrayList();

		return getListOfStrings(gson, json);
	}

<<<<<<< HEAD
	private AggregationQuery.Ordering parseOrdering(String json) {
=======
	private Set<String> parseSetOfStrings(String json) {
		if (json == null)
			return newHashSet();

		return getSetOfStrings(gson, json);
	}

	private AggregationQuery.QueryOrdering parseOrdering(String json) {
>>>>>>> 07547ff3
		List<String> ordering = parseListOfStrings(json);

		if (ordering.isEmpty())
			return null;

		if (ordering.size() != 2)
			throw new QueryException("Incorrect 'sort' parameter format");

		String field = ordering.get(0);
		String direction = ordering.get(1);

		if (direction.equals("asc"))
			return AggregationQuery.Ordering.asc(field);

		if (direction.equals("desc"))
			return AggregationQuery.Ordering.desc(field);

		throw new QueryException("Incorrect ordering specified in 'sort' parameter");
	}

	private static Integer valueOrNull(String str) {
		if (str == null)
			return null;
		return str.isEmpty() ? null : Integer.valueOf(str);
	}

	private static boolean getBoolean(String str) {
		return str != null && (str.equals("1") || str.equals("true"));
	}
}<|MERGE_RESOLUTION|>--- conflicted
+++ resolved
@@ -28,26 +28,10 @@
 import static com.google.common.collect.Lists.newArrayList;
 import static com.google.common.collect.Sets.newHashSet;
 import static io.datakernel.cube.api.CommonUtils.getListOfStrings;
-<<<<<<< HEAD
+import static io.datakernel.cube.api.CommonUtils.getSetOfStrings;
 import static io.datakernel.cube.api2.HttpJsonConstants.*;
 
 public final class HttpRequestProcessor implements RequestProcessor<HttpRequest> {
-=======
-import static io.datakernel.cube.api.CommonUtils.getSetOfStrings;
-
-public final class HttpRequestProcessor implements RequestProcessor<HttpRequest> {
-	public static final String DIMENSIONS_PARAM = "dimensions";
-	public static final String MEASURES_PARAM = "measures";
-	public static final String ATTRIBUTES_PARAM = "attributes";
-	public static final String FILTERS_PARAM = "filters";
-	public static final String SORT_PARAM = "sort";
-	public static final String LIMIT_PARAM = "limit";
-	public static final String OFFSET_PARAM = "offset";
-	public static final String IGNORE_MEASURES_PARAM = "ignore-measures";
-	public static final String SEARCH_PARAM = "search";
-	public static final String METADATA_FIELDS_PARAM = "metadata";
-
->>>>>>> 07547ff3
 	private final Gson gson;
 
 	public HttpRequestProcessor(Gson gson) {
@@ -100,9 +84,6 @@
 		return getListOfStrings(gson, json);
 	}
 
-<<<<<<< HEAD
-	private AggregationQuery.Ordering parseOrdering(String json) {
-=======
 	private Set<String> parseSetOfStrings(String json) {
 		if (json == null)
 			return newHashSet();
@@ -110,8 +91,7 @@
 		return getSetOfStrings(gson, json);
 	}
 
-	private AggregationQuery.QueryOrdering parseOrdering(String json) {
->>>>>>> 07547ff3
+	private AggregationQuery.Ordering parseOrdering(String json) {
 		List<String> ordering = parseListOfStrings(json);
 
 		if (ordering.isEmpty())
