--- conflicted
+++ resolved
@@ -323,13 +323,7 @@
 	 * @param query       query
 	 * @return producer that streams query results
 	 */
-<<<<<<< HEAD
 	public <T> StreamProducer<T> query(Class<T> resultClass, CubeQuery query) {
-		logger.trace("Started building StreamProducer for query.");
-
-=======
-	public <T> StreamProducer<T> query(Class<T> resultClass, AggregationQuery query) {
->>>>>>> 867a60d1
 		StreamReducer<Comparable, T, Object> streamReducer = new StreamReducer<>(eventloop, Ordering.natural());
 
 		Map<Aggregation, List<String>> aggregationsToAppliedPredicateKeys = findAggregationsForQuery(query.getAggregationQuery());
@@ -376,17 +370,8 @@
 		} else
 			logger.info("Built query plan for {}: {}", query, queryPlan);
 
-<<<<<<< HEAD
-		final StreamProducer<T> orderedResultStream = getOrderedResultStream(query, resultClass, streamReducer,
+		return getOrderedResultStream(query, resultClass, streamReducer,
 				query.getResultDimensions(), query.getResultMeasures());
-
-		logger.trace("Finished building StreamProducer for query.");
-
-		return orderedResultStream;
-=======
-		return getOrderedResultStream(query, resultClass, streamReducer,
-				query.getResultKeys(), query.getResultFields());
->>>>>>> 867a60d1
 	}
 
 	public void loadChunks(CompletionCallback callback) {
