--- conflicted
+++ resolved
@@ -29,13 +29,8 @@
 	private List<String> dimensions;
 	private List<String> measures;
 	private List<String> attributes;
-<<<<<<< HEAD
 	private AggregationQuery.Predicates filters;
-	private AggregationQuery.Ordering sort;
-=======
-	private AggregationQuery.QueryPredicates filters;
-	private List<AggregationQuery.QueryOrdering> sort;
->>>>>>> e116e6e4
+	private List<AggregationQuery.Ordering> sort;
 	private Integer limit;
 	private Integer offset;
 	private String searchString;
@@ -46,11 +41,7 @@
 	}
 
 	public ReportingQuery(List<String> dimensions, List<String> measures, List<String> attributes,
-<<<<<<< HEAD
-	                      AggregationQuery.Predicates filters, AggregationQuery.Ordering sort,
-=======
-	                      AggregationQuery.QueryPredicates filters, List<AggregationQuery.QueryOrdering> sort,
->>>>>>> e116e6e4
+	                      AggregationQuery.Predicates filters, List<AggregationQuery.Ordering> sort,
 	                      Integer limit, Integer offset, String searchString, boolean ignoreMeasures,
 	                      Set<String> metadataFields) {
 		this.dimensions = dimensions;
@@ -113,24 +104,16 @@
 		return filters;
 	}
 
-<<<<<<< HEAD
-	public ReportingQuery sort(AggregationQuery.Ordering sort) {
-=======
-	public ReportingQuery sort(List<AggregationQuery.QueryOrdering> sort) {
->>>>>>> e116e6e4
+	public ReportingQuery sort(List<AggregationQuery.Ordering> sort) {
 		this.sort = sort;
 		return this;
 	}
 
-<<<<<<< HEAD
-	public AggregationQuery.Ordering getSort() {
-=======
-	public ReportingQuery sort(AggregationQuery.QueryOrdering... sort) {
+	public ReportingQuery sort(AggregationQuery.Ordering... sort) {
 		return sort(asList(sort));
 	}
 
-	public List<AggregationQuery.QueryOrdering> getSort() {
->>>>>>> e116e6e4
+	public List<AggregationQuery.Ordering> getSort() {
 		return sort;
 	}
 
