/*
 * Copyright (C) 2015 SoftIndex LLC.
 *
 * Licensed under the Apache License, Version 2.0 (the "License");
 * you may not use this file except in compliance with the License.
 * You may obtain a copy of the License at
 *
 * http://www.apache.org/licenses/LICENSE-2.0
 *
 * Unless required by applicable law or agreed to in writing, software
 * distributed under the License is distributed on an "AS IS" BASIS,
 * WITHOUT WARRANTIES OR CONDITIONS OF ANY KIND, either express or implied.
 * See the License for the specific language governing permissions and
 * limitations under the License.
 */

package io.datakernel.cube.api;

import com.google.common.base.MoreObjects;
import io.datakernel.aggregation_db.AggregationQuery;

import java.util.List;
import java.util.Set;

import static com.google.common.collect.Sets.newHashSet;
import static java.util.Arrays.asList;

public final class ReportingQuery {
	private List<String> dimensions;
	private List<String> measures;
	private List<String> attributes;
	private AggregationQuery.Predicates filters;
	private AggregationQuery.Ordering sort;
	private Integer limit;
	private Integer offset;
	private String searchString;
	private boolean ignoreMeasures;
	private Set<String> metadataFields;

	public ReportingQuery() {
	}

	public ReportingQuery(List<String> dimensions, List<String> measures, List<String> attributes,
<<<<<<< HEAD
	                      AggregationQuery.Predicates filters, AggregationQuery.Ordering sort,
	                      Integer limit, Integer offset, boolean ignoreMeasures, String searchString) {
=======
	                      AggregationQuery.QueryPredicates filters, AggregationQuery.QueryOrdering sort,
	                      Integer limit, Integer offset, String searchString, boolean ignoreMeasures,
	                      Set<String> metadataFields) {
>>>>>>> 07547ff3
		this.dimensions = dimensions;
		this.measures = measures;
		this.attributes = attributes;
		this.filters = filters;
		this.sort = sort;
		this.limit = limit;
		this.offset = offset;
		this.ignoreMeasures = ignoreMeasures;
		this.searchString = searchString;
		this.metadataFields = metadataFields;
	}

	public ReportingQuery dimensions(List<String> dimensions) {
		this.dimensions = dimensions;
		return this;
	}

	public ReportingQuery dimensions(String... dimensions) {
		return dimensions(asList(dimensions));
	}

	public List<String> getDimensions() {
		return dimensions;
	}

	public ReportingQuery measures(List<String> measures) {
		this.measures = measures;
		return this;
	}

	public ReportingQuery measures(String... measures) {
		return measures(asList(measures));
	}

	public List<String> getMeasures() {
		return measures;
	}

	public ReportingQuery attributes(List<String> attributes) {
		this.attributes = attributes;
		return this;
	}

	public ReportingQuery attributes(String... attributes) {
		return attributes(asList(attributes));
	}

	public List<String> getAttributes() {
		return attributes;
	}

	public ReportingQuery filters(AggregationQuery.Predicates filters) {
		this.filters = filters;
		return this;
	}

	public AggregationQuery.Predicates getFilters() {
		return filters;
	}

	public ReportingQuery sort(AggregationQuery.Ordering sort) {
		this.sort = sort;
		return this;
	}

	public AggregationQuery.Ordering getSort() {
		return sort;
	}

	public ReportingQuery limit(Integer limit) {
		this.limit = limit;
		return this;
	}

	public Integer getLimit() {
		return limit;
	}

	public ReportingQuery offset(Integer offset) {
		this.offset = offset;
		return this;
	}

	public Integer getOffset() {
		return offset;
	}

	public ReportingQuery search(String searchString) {
		this.searchString = searchString;
		return this;
	}

	public String getSearchString() {
		return searchString;
	}

	public ReportingQuery metadataFields(Set<String> metadataFields) {
		this.metadataFields = metadataFields;
		return this;
	}

	public ReportingQuery metadataFields(String... metadataFields) {
		return metadataFields(newHashSet(metadataFields));
	}

	public Set<String> getMetadataFields() {
		return metadataFields;
	}

	public ReportingQuery ignoreMeasures(boolean ignoreMeasures) {
		this.ignoreMeasures = ignoreMeasures;
		return this;
	}

	public boolean isIgnoreMeasures() {
		return ignoreMeasures;
	}

	@Override
	public String toString() {
		return MoreObjects.toStringHelper(this)
				.add("dimensions", dimensions)
				.add("measures", measures)
				.add("attributes", attributes)
				.add("filters", filters)
				.add("sort", sort)
				.add("limit", limit)
				.add("offset", offset)
				.add("ignoreMeasures", ignoreMeasures)
				.add("metadataFields", metadataFields)
				.add("searchString", searchString)
				.toString();
	}
}<|MERGE_RESOLUTION|>--- conflicted
+++ resolved
@@ -41,14 +41,9 @@
 	}
 
 	public ReportingQuery(List<String> dimensions, List<String> measures, List<String> attributes,
-<<<<<<< HEAD
 	                      AggregationQuery.Predicates filters, AggregationQuery.Ordering sort,
-	                      Integer limit, Integer offset, boolean ignoreMeasures, String searchString) {
-=======
-	                      AggregationQuery.QueryPredicates filters, AggregationQuery.QueryOrdering sort,
 	                      Integer limit, Integer offset, String searchString, boolean ignoreMeasures,
 	                      Set<String> metadataFields) {
->>>>>>> 07547ff3
 		this.dimensions = dimensions;
 		this.measures = measures;
 		this.attributes = attributes;
