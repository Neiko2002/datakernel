--- conflicted
+++ resolved
@@ -44,14 +44,9 @@
 		this.httpClient = httpClient;
 		this.timeout = timeout;
 		this.gson = new GsonBuilder()
-<<<<<<< HEAD
 				.registerTypeAdapter(AggregationQuery.Predicates.class, new QueryPredicatesGsonSerializer(structure))
 				.registerTypeAdapter(ReportingQueryResult.class, new ReportingQueryResponseDeserializer(structure, reportingConfiguration))
-=======
-				.registerTypeAdapter(AggregationQuery.QueryPredicates.class, new QueryPredicatesGsonSerializer(structure))
-				.registerTypeAdapter(ReportingQueryResult.class, new ReportingQueryResponseDeserializer(structure))
-				.registerTypeAdapter(QueryOrderingGsonSerializer.class, new QueryOrderingGsonSerializer())
->>>>>>> e116e6e4
+				.registerTypeAdapter(AggregationQuery.Ordering.class, new QueryOrderingGsonSerializer())
 				.create();
 	}
 
@@ -119,14 +114,4 @@
 
 		return HttpRequest.get(url);
 	}
-<<<<<<< HEAD
-
-	private String toJson(AggregationQuery.Ordering ordering) {
-		JsonArray jsonArray = new JsonArray();
-		jsonArray.add(new JsonPrimitive(ordering.getPropertyName()));
-		jsonArray.add(new JsonPrimitive(ordering.isAsc() ? "asc" : "desc"));
-		return jsonArray.toString();
-	}
-=======
->>>>>>> e116e6e4
 }