/*
 * Copyright (C) 2015 SoftIndex LLC.
 *
 * Licensed under the Apache License, Version 2.0 (the "License");
 * you may not use this file except in compliance with the License.
 * You may obtain a copy of the License at
 *
 * http://www.apache.org/licenses/LICENSE-2.0
 *
 * Unless required by applicable law or agreed to in writing, software
 * distributed under the License is distributed on an "AS IS" BASIS,
 * WITHOUT WARRANTIES OR CONDITIONS OF ANY KIND, either express or implied.
 * See the License for the specific language governing permissions and
 * limitations under the License.
 */

package io.datakernel.cube.api;

import com.google.common.base.Predicate;
import com.google.common.collect.Iterables;
import com.google.common.net.MediaType;
import com.google.gson.*;
import com.google.gson.reflect.TypeToken;
import io.datakernel.aggregation_db.AggregationException;
import io.datakernel.aggregation_db.AggregationQuery;
import io.datakernel.aggregation_db.AggregationStructure;
import io.datakernel.aggregation_db.gson.QueryPredicatesGsonSerializer;
import io.datakernel.aggregation_db.keytype.KeyType;
import io.datakernel.async.CompletionCallback;
import io.datakernel.async.ResultCallback;
import io.datakernel.codegen.AsmBuilder;
import io.datakernel.codegen.utils.DefiningClassLoader;
import io.datakernel.cube.AvailableDrillDowns;
import io.datakernel.cube.Cube;
import io.datakernel.eventloop.NioEventloop;
import io.datakernel.http.*;
import io.datakernel.http.server.AsyncHttpServlet;
import io.datakernel.stream.StreamConsumers;
import org.slf4j.Logger;
import org.slf4j.LoggerFactory;

import java.lang.reflect.Type;
import java.util.List;
import java.util.Set;

import static com.google.common.collect.Lists.newArrayList;
import static io.datakernel.codegen.Expressions.*;
import static io.datakernel.util.ByteBufStrings.wrapUTF8;

@SuppressWarnings("unchecked")
public final class HttpJsonApiServer {
	private static final Logger logger = LoggerFactory.getLogger(HttpJsonApiServer.class);
	private static final String DIMENSIONS_REQUEST_PATH = "/dimensions/";
	private static final String QUERY_REQUEST_PATH = "/";
	private static final String INFO_REQUEST_PATH = "/info/";

	/**
	 * Creates an HTTP server, that runs in the specified event loop, processes JSON requests to the given cube,
	 * and listens on the specified port.
	 *
	 * @param cube      cube to query
	 * @param eventloop event loop, in which HTTP server is to run
	 * @return server instance (not started)
	 */
	public static AsyncHttpServer httpServer(Cube cube, NioEventloop eventloop, DefiningClassLoader classLoader) {
		final Gson gson = new GsonBuilder()
				.registerTypeAdapter(AggregationQuery.QueryPredicates.class, new QueryPredicatesGsonSerializer(cube.getStructure()))
				.create();

		MiddlewareServlet servlet = new MiddlewareServlet();

		servlet.get(INFO_REQUEST_PATH, infoRequestHandler(gson, cube));

		servlet.get(QUERY_REQUEST_PATH, queryHandler(gson, cube, eventloop, classLoader));

		servlet.get(DIMENSIONS_REQUEST_PATH, dimensionsRequestHandler(gson, cube, eventloop, classLoader));

		return new AsyncHttpServer(eventloop, servlet);
	}

	public static AsyncHttpServer httpServer(Cube cube, NioEventloop eventloop, DefiningClassLoader classLoader, int port) {
		return httpServer(cube, eventloop, classLoader).setListenPort(port);
	}

	private static HttpResponse createResponse(String body) {
		return HttpResponse.create()
				.contentType(MediaType.HTML_UTF_8.toString())
				.body(wrapUTF8(body))
				.header(HttpHeader.ACCESS_CONTROL_ALLOW_ORIGIN, "*");
	}

	private static AsyncHttpServlet dimensionsRequestHandler(final Gson gson, final Cube cube, final NioEventloop eventloop,
	                                                         final DefiningClassLoader classLoader) {
		return new AsyncHttpServlet() {
			@Override
			public void serveAsync(HttpRequest request, final ResultCallback<HttpResponse> callback) {
				logger.info("Got request {} for dimensions.", request);
				String predicatesJson = request.getParameter("filters");
				String measuresJson = request.getParameter("measures");
				final String dimension = request.getParameter("dimension");

				AggregationQuery.QueryPredicates queryPredicates = gson.fromJson(predicatesJson, AggregationQuery.QueryPredicates.class);
				List<String> measures = getListOfStringsFromJsonArray(gson, measuresJson);
				List<String> chain = cube.buildDrillDownChain(queryPredicates.keys(), dimension);
				final Set<String> childrenDimensions = cube.findChildrenDimensions(dimension);
				List<AggregationQuery.QueryPredicate> filteredPredicates = newArrayList(Iterables.filter(queryPredicates.asCollection(), new Predicate<AggregationQuery.QueryPredicate>() {
					@Override
					public boolean apply(AggregationQuery.QueryPredicate predicate) {
						return !childrenDimensions.contains(predicate.key) && !predicate.key.equals(dimension);
					}
				}));

				final AggregationQuery query = new AggregationQuery()
						.keys(chain)
						.fields(measures)
						.predicates(filteredPredicates);

<<<<<<< HEAD
				Class<?> resultClass = cube.getStructure().createResultClass(query);
				final StreamConsumers.ToList consumerStream = queryCube(resultClass, query, cube, eventloop);
=======
				final Class<?> resultClass = cube.getStructure().createResultClass(query);
				final StreamConsumers.ToList<?> consumerStream = queryCube(resultClass, query, cube, eventloop);
>>>>>>> 7a2ea007

				consumerStream.setResultCallback(new ResultCallback<List>() {
					@Override
<<<<<<< HEAD
					public void onResult(List result) {
						String jsonResult = constructDimensionsJson(gson, cube, result, query, classLoader);
=======
					public void onComplete() {
						String jsonResult = constructDimensionsJson(cube, resultClass, consumerStream.getList(), query, classLoader);
>>>>>>> 7a2ea007
						callback.onResult(createResponse(jsonResult));
						logger.trace("Sending response {} to /dimensions query. Constructed query: {}", jsonResult, query);
					}

					@Override
					public void onException(Exception e) {
						callback.onResult(processException(e));
						logger.error("Sending response to /dimensions query failed. Constructed query: {}", query, e);
					}
				});
			}
		};
	}

	private static AsyncHttpServlet infoRequestHandler(final Gson gson, final Cube cube) {
		return new AsyncHttpServlet() {
			@Override
			public void serveAsync(HttpRequest request, final ResultCallback<HttpResponse> callback) {
				logger.info("Got request {} for available drill downs.", request);
				Set<String> dimensions = getSetOfStringsFromJsonArray(gson, request.getParameter("dimensions"));
				Set<String> measures = getSetOfStringsFromJsonArray(gson, request.getParameter("measures"));
				AggregationQuery.QueryPredicates queryPredicates = gson.fromJson(request.getParameter("filters"), AggregationQuery.QueryPredicates.class);
				AvailableDrillDowns availableDrillDowns =
						cube.getAvailableDrillDowns(dimensions, queryPredicates, measures);

				String responseJson = gson.toJson(availableDrillDowns);

				callback.onResult(createResponse(responseJson));
			}
		};
	}

	private static AsyncHttpServlet queryHandler(final Gson gson, final Cube cube, final NioEventloop eventloop,
	                                             final DefiningClassLoader classLoader) {
		return new AsyncHttpServlet() {
			@Override
			public void serveAsync(HttpRequest request, final ResultCallback<HttpResponse> callback) {
				logger.info("Got query {}", request);
				List<String> dimensions = getListOfStringsFromJsonArray(gson, request.getParameter("dimensions"));
				List<String> measures = getListOfStringsFromJsonArray(gson, request.getParameter("measures"));
				String predicatesJson = request.getParameter("filters");

				AggregationQuery.QueryPredicates queryPredicates = null;
				if (predicatesJson != null) {
					queryPredicates = gson.fromJson(predicatesJson, AggregationQuery.QueryPredicates.class);
				}

				Set<String> availableMeasures = cube.getAvailableMeasures(dimensions, measures);

				final AggregationQuery finalQuery = new AggregationQuery()
						.keys(dimensions)
						.fields(newArrayList(availableMeasures));

				if (queryPredicates != null) {
					finalQuery.predicates(queryPredicates);
				}

<<<<<<< HEAD
				Class<?> resultClass = cube.getStructure().createResultClass(finalQuery);
				final StreamConsumers.ToList consumerStream = queryCube(resultClass, finalQuery, cube, eventloop);
=======
				final Class<?> resultClass = cube.getStructure().createResultClass(finalQuery);
				final StreamConsumers.ToList<?> consumerStream = queryCube(resultClass, finalQuery, cube, eventloop);
>>>>>>> 7a2ea007

				consumerStream.setResultCallback(new ResultCallback<List>() {
					@Override
<<<<<<< HEAD
					public void onResult(List result) {
						String jsonResult = constructQueryJson(gson, cube, result, finalQuery,
=======
					public void onComplete() {
						String jsonResult = constructQueryJson(cube, resultClass, consumerStream.getList(), finalQuery,
>>>>>>> 7a2ea007
								classLoader);
						callback.onResult(createResponse(jsonResult));
						logger.trace("Sending response {} to query {}.", jsonResult, finalQuery);
					}

					@Override
					public void onException(Exception e) {
						callback.onResult(processException(e));
						logger.error("Sending response to query {} failed.", finalQuery, e);
					}
				});
			}
		};
	}

	private static StreamConsumers.ToList queryCube(Class<?> resultClass, AggregationQuery query, Cube cube,
	                                                       NioEventloop eventloop) {
		StreamConsumers.ToList consumerStream = StreamConsumers.toList(eventloop);
		cube.query(resultClass, query).streamTo(consumerStream);
		return consumerStream;
	}

	private static Set<String> getSetOfStringsFromJsonArray(Gson gson, String json) {
		Type type = new TypeToken<Set<String>>() {}.getType();
		return gson.fromJson(json, type);
	}

	private static List<String> getListOfStringsFromJsonArray(Gson gson, String json) {
		Type type = new TypeToken<List<String>>() {}.getType();
		return gson.fromJson(json, type);
	}

	private static <T> String constructQueryJson(Cube cube, Class<?> resultClass, List<T> results, AggregationQuery query,
	                                             DefiningClassLoader classLoader) {
		List<String> resultKeys = query.getResultKeys();
		List<String> resultFields = query.getResultFields();
		JsonArray jsonResults = new JsonArray();
		AggregationStructure structure = cube.getStructure();

		FieldGetter[] fieldGetters = new FieldGetter[resultFields.size()];
		for (int i = 0; i < resultFields.size(); i++) {
			String field = resultFields.get(i);
			fieldGetters[i] = generateGetter(classLoader, resultClass, field);
		}

		FieldGetter[] keyGetters = new FieldGetter[resultKeys.size()];
		KeyType[] keyTypes = new KeyType[resultKeys.size()];
		for (int i = 0; i < resultKeys.size(); i++) {
			String key = resultKeys.get(i);
			keyGetters[i] = generateGetter(classLoader, resultClass, key);
			keyTypes[i] = structure.getKeyType(key);
		}

		for (T result : results) {
			JsonObject resultJsonObject = new JsonObject();

			for (int i = 0; i < resultKeys.size(); i++) {
				resultJsonObject.add(resultKeys.get(i), keyTypes[i].toJson(keyGetters[i].get(result)));
			}

			for (int i = 0; i < resultFields.size(); i++) {
				resultJsonObject.add(resultFields.get(i), new JsonPrimitive((Number) fieldGetters[i].get(result)));
			}

			jsonResults.add(resultJsonObject);
		}

		return jsonResults.toString();
	}

	private static <T> String constructDimensionsJson(Cube cube, Class<?> resultClass, List<T> results, AggregationQuery query,
	                                                  DefiningClassLoader classLoader) {
		List<String> resultKeys = query.getResultKeys();
		JsonArray jsonResults = new JsonArray();
		AggregationStructure structure = cube.getStructure();

		FieldGetter[] keyGetters = new FieldGetter[resultKeys.size()];
		KeyType[] keyTypes = new KeyType[resultKeys.size()];
		for (int i = 0; i < resultKeys.size(); i++) {
			String key = resultKeys.get(i);
			keyGetters[i] = generateGetter(classLoader, resultClass, key);
			keyTypes[i] = structure.getKeyType(key);
		}

		for (T result : results) {
			JsonObject resultJsonObject = new JsonObject();

			for (int i = 0; i < resultKeys.size(); i++) {
				resultJsonObject.add(resultKeys.get(i), keyTypes[i].toJson(keyGetters[i].get(result)));
			}

			jsonResults.add(resultJsonObject);
		}

		return jsonResults.toString();
	}

	private static FieldGetter generateGetter(DefiningClassLoader classLoader, Class<?> objClass, String propertyName) {
		AsmBuilder<FieldGetter> builder = new AsmBuilder<>(classLoader, FieldGetter.class);
		// TODO (dtkachenko): use getter expression instead of field expression
		// TODO (vsavchuk): implement getter and setter expressions
		builder.method("get", field(cast(arg(0), objClass), propertyName));
		return builder.newInstance();
	}

	private static HttpResponse processException(Exception exception) {
		HttpResponse internalServerError = HttpResponse.internalServerError500();
		if (exception instanceof AggregationException) {
			internalServerError.body(wrapUTF8(exception.getMessage()));
		}
		return internalServerError;
	}
}<|MERGE_RESOLUTION|>--- conflicted
+++ resolved
@@ -26,7 +26,6 @@
 import io.datakernel.aggregation_db.AggregationStructure;
 import io.datakernel.aggregation_db.gson.QueryPredicatesGsonSerializer;
 import io.datakernel.aggregation_db.keytype.KeyType;
-import io.datakernel.async.CompletionCallback;
 import io.datakernel.async.ResultCallback;
 import io.datakernel.codegen.AsmBuilder;
 import io.datakernel.codegen.utils.DefiningClassLoader;
@@ -115,23 +114,13 @@
 						.fields(measures)
 						.predicates(filteredPredicates);
 
-<<<<<<< HEAD
-				Class<?> resultClass = cube.getStructure().createResultClass(query);
+				final Class<?> resultClass = cube.getStructure().createResultClass(query);
 				final StreamConsumers.ToList consumerStream = queryCube(resultClass, query, cube, eventloop);
-=======
-				final Class<?> resultClass = cube.getStructure().createResultClass(query);
-				final StreamConsumers.ToList<?> consumerStream = queryCube(resultClass, query, cube, eventloop);
->>>>>>> 7a2ea007
 
 				consumerStream.setResultCallback(new ResultCallback<List>() {
 					@Override
-<<<<<<< HEAD
 					public void onResult(List result) {
-						String jsonResult = constructDimensionsJson(gson, cube, result, query, classLoader);
-=======
-					public void onComplete() {
-						String jsonResult = constructDimensionsJson(cube, resultClass, consumerStream.getList(), query, classLoader);
->>>>>>> 7a2ea007
+						String jsonResult = constructDimensionsJson(cube, resultClass, result, query, classLoader);
 						callback.onResult(createResponse(jsonResult));
 						logger.trace("Sending response {} to /dimensions query. Constructed query: {}", jsonResult, query);
 					}
@@ -189,23 +178,13 @@
 					finalQuery.predicates(queryPredicates);
 				}
 
-<<<<<<< HEAD
-				Class<?> resultClass = cube.getStructure().createResultClass(finalQuery);
+				final Class<?> resultClass = cube.getStructure().createResultClass(finalQuery);
 				final StreamConsumers.ToList consumerStream = queryCube(resultClass, finalQuery, cube, eventloop);
-=======
-				final Class<?> resultClass = cube.getStructure().createResultClass(finalQuery);
-				final StreamConsumers.ToList<?> consumerStream = queryCube(resultClass, finalQuery, cube, eventloop);
->>>>>>> 7a2ea007
 
 				consumerStream.setResultCallback(new ResultCallback<List>() {
 					@Override
-<<<<<<< HEAD
 					public void onResult(List result) {
-						String jsonResult = constructQueryJson(gson, cube, result, finalQuery,
-=======
-					public void onComplete() {
-						String jsonResult = constructQueryJson(cube, resultClass, consumerStream.getList(), finalQuery,
->>>>>>> 7a2ea007
+						String jsonResult = constructQueryJson(cube, resultClass, result, finalQuery,
 								classLoader);
 						callback.onResult(createResponse(jsonResult));
 						logger.trace("Sending response {} to query {}.", jsonResult, finalQuery);
