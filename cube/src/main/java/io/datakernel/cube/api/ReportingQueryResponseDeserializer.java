/*
 * Copyright (C) 2015 SoftIndex LLC.
 *
 * Licensed under the Apache License, Version 2.0 (the "License");
 * you may not use this file except in compliance with the License.
 * You may obtain a copy of the License at
 *
 * http://www.apache.org/licenses/LICENSE-2.0
 *
 * Unless required by applicable law or agreed to in writing, software
 * distributed under the License is distributed on an "AS IS" BASIS,
 * WITHOUT WARRANTIES OR CONDITIONS OF ANY KIND, either express or implied.
 * See the License for the specific language governing permissions and
 * limitations under the License.
 */

package io.datakernel.cube.api;

import com.google.gson.*;
import com.google.gson.reflect.TypeToken;
import io.datakernel.aggregation_db.AggregationStructure;
import io.datakernel.aggregation_db.keytype.KeyType;
import io.datakernel.cube.DrillDown;

import java.lang.reflect.Type;
import java.util.*;

import static com.google.common.collect.Sets.newHashSet;
import static io.datakernel.cube.api2.HttpJsonConstants.*;

public class ReportingQueryResponseDeserializer implements JsonDeserializer<ReportingQueryResult> {
	private final AggregationStructure structure;
	private final ReportingConfiguration reportingConfiguration;

	public ReportingQueryResponseDeserializer(AggregationStructure structure, ReportingConfiguration reportingConfiguration) {
		this.structure = structure;
		this.reportingConfiguration = reportingConfiguration;
	}

	@Override
	public ReportingQueryResult deserialize(JsonElement jsonElement, Type type, JsonDeserializationContext ctx)
			throws JsonParseException {
		JsonObject json = jsonElement.getAsJsonObject();

		int count = json.get(COUNT_FIELD).getAsInt();

		JsonArray jsonRecords = json.get(RECORDS_FIELD).getAsJsonArray();
		List<Map<String, Object>> records = deserializeRecords(jsonRecords);

		Type map = new TypeToken<Map<String, Object>>() {}.getType();
		JsonObject jsonTotals = json.get(TOTALS_FIELD) == null ? null : json.get(TOTALS_FIELD).getAsJsonObject();
		Map<String, Object> totals = ctx.deserialize(jsonTotals, map);

		Type listOfStrings = new TypeToken<List<String>>() {}.getType();
		JsonObject jsonMetadata = json.get(METADATA_FIELD).getAsJsonObject();
		List<String> dimensions = ctx.deserialize(jsonMetadata.get(DIMENSIONS_FIELD), listOfStrings);
		List<String> measures = ctx.deserialize(jsonMetadata.get(MEASURES_FIELD), listOfStrings);
		List<String> attributes = ctx.deserialize(jsonMetadata.get(ATTRIBUTES_FIELD), listOfStrings);
		Map<String, Object> filterAttributes = ctx.deserialize(jsonMetadata.get(FILTER_ATTRIBUTES_FIELD), map);
		Set<DrillDown> drillDowns = deserializeDrillDowns(jsonMetadata.get(DRILLDOWNS_FIELD),
				listOfStrings, ctx);
		List<String> sortedBy = ctx.deserialize(jsonMetadata.get(SORTED_BY_FIELD), listOfStrings);

		return new ReportingQueryResult(records, totals, count, drillDowns, dimensions, attributes, measures,
				filterAttributes, sortedBy);
	}

	private Set<DrillDown> deserializeDrillDowns(JsonElement json, Type listOfStrings,
	                                             JsonDeserializationContext ctx) {
		if (json == null)
			return newHashSet();

		Set<DrillDown> drillDowns = newHashSet();

		Type setOfStrings = new TypeToken<Set<String>>() {}.getType();

		for (JsonElement jsonDrillDown : json.getAsJsonArray()) {
			List<String> dimensions = ctx.deserialize(jsonDrillDown.getAsJsonObject().get(DIMENSIONS_FIELD),
					listOfStrings);
			Set<String> measures = ctx.deserialize(jsonDrillDown.getAsJsonObject().get(MEASURES_FIELD), setOfStrings);
			drillDowns.add(new DrillDown(dimensions, measures));
		}

		return drillDowns;
	}

	private List<Map<String, Object>> deserializeRecords(JsonArray jsonRecords) {
		List<Map<String, Object>> records = new ArrayList<>();

		for (JsonElement jsonRecordElement : jsonRecords) {
			JsonObject jsonRecord = jsonRecordElement.getAsJsonObject();

			Map<String, Object> record = new LinkedHashMap<>();
			for (Map.Entry<String, JsonElement> jsonRecordEntry : jsonRecord.entrySet()) {
<<<<<<< HEAD
				KeyType keyType = structure.getKeyType(jsonRecordEntry.getKey());
				if (keyType != null) {
					record.put(jsonRecordEntry.getKey(), keyType.fromJson(jsonRecordEntry.getValue()));
				} else if (structure.containsField(jsonRecordEntry.getKey())) {
					record.put(jsonRecordEntry.getKey(), jsonRecordEntry.getValue().getAsNumber());
				} else
					throw new JsonParseException("Unknown record key/field");
=======
				String property = jsonRecordEntry.getKey();
				JsonElement propertyValue = jsonRecordEntry.getValue();

				KeyType keyType = structure.getKeyType(property);
				if (keyType != null)
					record.put(property, keyType.fromString(propertyValue.getAsString()));
				else if (structure.containsOutputField(property) || reportingConfiguration.containsComputedMeasure(property))
					record.put(property, propertyValue.getAsNumber());
				else if (reportingConfiguration.containsAttribute(property))
					record.put(property, propertyValue.getAsString());
				else
					throw new JsonParseException("Unknown property '" + property + "' in record");
>>>>>>> 45c77b59
			}
			records.add(record);
		}

		return records;
	}
}<|MERGE_RESOLUTION|>--- conflicted
+++ resolved
@@ -92,28 +92,18 @@
 
 			Map<String, Object> record = new LinkedHashMap<>();
 			for (Map.Entry<String, JsonElement> jsonRecordEntry : jsonRecord.entrySet()) {
-<<<<<<< HEAD
-				KeyType keyType = structure.getKeyType(jsonRecordEntry.getKey());
-				if (keyType != null) {
-					record.put(jsonRecordEntry.getKey(), keyType.fromJson(jsonRecordEntry.getValue()));
-				} else if (structure.containsField(jsonRecordEntry.getKey())) {
-					record.put(jsonRecordEntry.getKey(), jsonRecordEntry.getValue().getAsNumber());
-				} else
-					throw new JsonParseException("Unknown record key/field");
-=======
 				String property = jsonRecordEntry.getKey();
 				JsonElement propertyValue = jsonRecordEntry.getValue();
 
 				KeyType keyType = structure.getKeyType(property);
 				if (keyType != null)
 					record.put(property, keyType.fromString(propertyValue.getAsString()));
-				else if (structure.containsOutputField(property) || reportingConfiguration.containsComputedMeasure(property))
+				else if (structure.containsField(property) || reportingConfiguration.containsComputedMeasure(property))
 					record.put(property, propertyValue.getAsNumber());
 				else if (reportingConfiguration.containsAttribute(property))
 					record.put(property, propertyValue.getAsString());
 				else
 					throw new JsonParseException("Unknown property '" + property + "' in record");
->>>>>>> 45c77b59
 			}
 			records.add(record);
 		}
