/*
 * Copyright (C) 2015 SoftIndex LLC.
 *
 * Licensed under the Apache License, Version 2.0 (the "License");
 * you may not use this file except in compliance with the License.
 * You may obtain a copy of the License at
 *
 * http://www.apache.org/licenses/LICENSE-2.0
 *
 * Unless required by applicable law or agreed to in writing, software
 * distributed under the License is distributed on an "AS IS" BASIS,
 * WITHOUT WARRANTIES OR CONDITIONS OF ANY KIND, either express or implied.
 * See the License for the specific language governing permissions and
 * limitations under the License.
 */

package io.datakernel.cube;

import io.datakernel.aggregation_db.AggregationQuery;
import io.datakernel.eventloop.Eventloop;
import io.datakernel.logfs.LogCommitTransaction;
import io.datakernel.stream.StreamConsumer;
import io.datakernel.stream.StreamDataReceiver;
import io.datakernel.stream.StreamProducer;
import io.datakernel.stream.processor.AbstractStreamSplitter;

import java.util.List;
import java.util.Map;

/**
 * Represents a logic for input records pre-processing and splitting across multiple cube inputs.
 *
 * @param <T> type of input records
 */
public abstract class AggregatorSplitter<T> extends AbstractStreamSplitter<T> {
	public interface Factory<T> {
		AggregatorSplitter<T> create(Eventloop eventloop);
	}

	private Cube cube;
	private LogCommitTransaction<?> transaction;
	private int items;

	public AggregatorSplitter(Eventloop eventloop) {
		super(eventloop);
		this.inputConsumer = new InputConsumer() {
			@Override
			public void onData(T item) {
				++items;
				processItem(item);
			}
		};
	}

	public final StreamProducer<T> newOutput() {
		return addOutput(new OutputProducer<T>());
	}

	protected final <O> StreamDataReceiver<O> addOutput(Class<O> aggregationItemType, List<String> dimensions,
	                                                    List<String> measures) {
		return addOutput(aggregationItemType, dimensions, measures, null, null);
	}

	protected final <O> StreamDataReceiver<O> addOutput(Class<O> aggregationItemType, List<String> dimensions,
	                                                    List<String> measures, Map<String, String> outputToInputFields) {
		return addOutput(aggregationItemType, dimensions, measures, outputToInputFields, null);
	}

	@SuppressWarnings("unchecked")
<<<<<<< HEAD
	protected final <O> StreamDataReceiver<O> addOutput(Class<O> aggregationItemType, List<String> dimensions,
	                                                    List<String> measures, Map<String, String> outputToInputFields,
	                                                    AggregationQuery.QueryPredicates predicates) {
=======
	protected final <O> StreamDataReceiver<O> addOutput(Class<O> aggregationItemType, List<String> dimensions, List<String> measures,
	                                              AggregationQuery.Predicates predicates) {
>>>>>>> 45c77b59
		StreamProducer streamProducer = newOutput();
		StreamConsumer streamConsumer = cube.consumer(aggregationItemType, dimensions, measures, outputToInputFields,
				predicates, transaction.addCommitCallback());
		streamProducer.streamTo(streamConsumer);
		return streamConsumer.getDataReceiver();
	}

	protected abstract void addOutputs();

	protected abstract void processItem(T item);

	public final void streamTo(Cube cube, LogCommitTransaction<?> transaction) {
		this.cube = cube;
		this.transaction = transaction;
		addOutputs();
	}

	public int getItems() {
		return items;
	}
}<|MERGE_RESOLUTION|>--- conflicted
+++ resolved
@@ -67,14 +67,9 @@
 	}
 
 	@SuppressWarnings("unchecked")
-<<<<<<< HEAD
 	protected final <O> StreamDataReceiver<O> addOutput(Class<O> aggregationItemType, List<String> dimensions,
 	                                                    List<String> measures, Map<String, String> outputToInputFields,
-	                                                    AggregationQuery.QueryPredicates predicates) {
-=======
-	protected final <O> StreamDataReceiver<O> addOutput(Class<O> aggregationItemType, List<String> dimensions, List<String> measures,
-	                                              AggregationQuery.Predicates predicates) {
->>>>>>> 45c77b59
+	                                                    AggregationQuery.Predicates predicates) {
 		StreamProducer streamProducer = newOutput();
 		StreamConsumer streamConsumer = cube.consumer(aggregationItemType, dimensions, measures, outputToInputFields,
 				predicates, transaction.addCommitCallback());
