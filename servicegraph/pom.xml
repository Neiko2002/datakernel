<?xml version="1.0" encoding="UTF-8"?>

<project xmlns="http://maven.apache.org/POM/4.0.0"
         xmlns:xsi="http://www.w3.org/2001/XMLSchema-instance"
         xsi:schemaLocation="http://maven.apache.org/POM/4.0.0 http://maven.apache.org/xsd/maven-4.0.0.xsd">
    <parent>
        <artifactId>datakernel</artifactId>
        <groupId>io.datakernel</groupId>
<<<<<<< HEAD
        <version>1.3.0</version>
=======
        <version>1.2.2-SNAPSHOT</version>
>>>>>>> 03197e11
    </parent>
    <modelVersion>4.0.0</modelVersion>

    <artifactId>servicegraph</artifactId>

    <name>DataKernel: ServiceGraph</name>
    <description>
        Services manager to efficiently start/stop services, with respect to their dependencies.
        ServiceGraph works by parallel multithreaded traversal of services DAG.
    </description>

    <dependencies>
        <dependency>
            <groupId>io.datakernel</groupId>
            <artifactId>eventloop</artifactId>
            <version>${version}</version>
        </dependency>

        <dependency>
            <groupId>ch.qos.logback</groupId>
            <artifactId>logback-classic</artifactId>
            <scope>test</scope>
        </dependency>
        <dependency>
            <groupId>org.slf4j</groupId>
            <artifactId>slf4j-api</artifactId>
        </dependency>
        <dependency>
            <groupId>com.google.guava</groupId>
            <artifactId>guava</artifactId>
        </dependency>
    </dependencies>


</project><|MERGE_RESOLUTION|>--- conflicted
+++ resolved
@@ -6,11 +6,7 @@
     <parent>
         <artifactId>datakernel</artifactId>
         <groupId>io.datakernel</groupId>
-<<<<<<< HEAD
         <version>1.3.0</version>
-=======
-        <version>1.2.2-SNAPSHOT</version>
->>>>>>> 03197e11
     </parent>
     <modelVersion>4.0.0</modelVersion>
 
