--- conflicted
+++ resolved
@@ -50,11 +50,7 @@
 	private int version = Integer.MAX_VALUE;
 	private StringFormat defaultFormat = StringFormat.UTF8;
 	private Path saveBytecodePath;
-<<<<<<< HEAD
-	private CompatibilityLevel compatibilityLevel = CompatibilityLevel.LEVEL_3;
-=======
 	private CompatibilityLevel compatibilityLevel = CompatibilityLevel.STRING_ENUM_SUBCLASS_OPT;
->>>>>>> 020d62e9
 
 	private final Map<Class<?>, SerializerGenBuilder> typeMap = new LinkedHashMap<>();
 
@@ -897,11 +893,7 @@
 		Expression version = voidExp();
 		if (currentVersion != null) {
 			version = call(arg(0), "position",
-<<<<<<< HEAD
-					callStatic(SerializerUtils.class, "writeVarInt", call(arg(0), "array"), call(arg(0), "position"), value(currentVersion)));
-=======
 					callStatic(SerializationOutputBuffer.class, "writeVarInt", call(arg(0), "array"), call(arg(0), "position"), value(currentVersion)));
->>>>>>> 020d62e9
 		}
 
 		StaticMethods staticMethods = new StaticMethods();
