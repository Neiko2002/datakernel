/*
 * Copyright (C) 2015 SoftIndex LLC.
 *
 * Licensed under the Apache License, Version 2.0 (the "License");
 * you may not use this file except in compliance with the License.
 * You may obtain a copy of the License at
 *
 * http://www.apache.org/licenses/LICENSE-2.0
 *
 * Unless required by applicable law or agreed to in writing, software
 * distributed under the License is distributed on an "AS IS" BASIS,
 * WITHOUT WARRANTIES OR CONDITIONS OF ANY KIND, either express or implied.
 * See the License for the specific language governing permissions and
 * limitations under the License.
 */

package io.datakernel.serializer.asm;

import io.datakernel.codegen.Expression;
import io.datakernel.codegen.ForVar;
import io.datakernel.codegen.Variable;
import io.datakernel.codegen.utils.Preconditions;
import io.datakernel.serializer.CompatibilityLevel;
<<<<<<< HEAD
=======
import io.datakernel.serializer.SerializationOutputBuffer;
>>>>>>> 020d62e9
import io.datakernel.serializer.SerializerBuilder;
import io.datakernel.serializer.SerializerUtils;

import java.util.*;

import static io.datakernel.codegen.Expressions.*;

public class SerializerGenSet implements SerializerGen {
	private final SerializerGen valueSerializer;

	public SerializerGenSet(SerializerGen valueSerializer) {this.valueSerializer = valueSerializer;}

	@Override
	public void getVersions(VersionsCollector versions) {
		versions.addRecursive(valueSerializer);
	}

	@Override
	public boolean isInline() {
		return true;
	}

	@Override
	public Class<?> getRawType() {
		return Set.class;
	}

	@Override
	public void prepareSerializeStaticMethods(int version, SerializerBuilder.StaticMethods staticMethods, CompatibilityLevel compatibilityLevel) {
		valueSerializer.prepareSerializeStaticMethods(version, staticMethods, compatibilityLevel);
	}

	@Override
	public Expression serialize(Expression byteArray, final Variable off, Expression value, final int version, final SerializerBuilder.StaticMethods staticMethods, final CompatibilityLevel compatibilityLevel) {
		return sequence(
<<<<<<< HEAD
				set(off, callStatic(SerializerUtils.class, "writeVarInt", byteArray, off, call(value, "size"))),
=======
				set(off, callStatic(SerializationOutputBuffer.class, "writeVarInt", byteArray, off, call(value, "size"))),
>>>>>>> 020d62e9
				forEach(value, valueSerializer.getRawType(), new ForVar() {
					@Override
					public Expression forVar(Expression it) {
						return set(off, valueSerializer.serialize(arg(0), arg(1), it, version, staticMethods, compatibilityLevel));
					}
				}),
				off
		);
	}

	@Override
	public void prepareDeserializeStaticMethods(int version, SerializerBuilder.StaticMethods staticMethods, CompatibilityLevel compatibilityLevel) {
		valueSerializer.prepareDeserializeStaticMethods(version, staticMethods, compatibilityLevel);
	}

	@Override
	public Expression deserialize(Class<?> targetType, int version, SerializerBuilder.StaticMethods staticMethods, CompatibilityLevel compatibilityLevel) {
		boolean isEnum = valueSerializer.getRawType().isEnum();
		Class<?> targetInstance = isEnum ? EnumSet.class : LinkedHashSet.class;
		Preconditions.check(targetType.isAssignableFrom(targetInstance));

		if (!isEnum) {
			return deserializeSimpleSet(version, staticMethods, compatibilityLevel);
		} else {
			return deserializeEnumSet(version, staticMethods, compatibilityLevel);
		}
	}

	private Expression deserializeEnumSet(final int version,
	                                      final SerializerBuilder.StaticMethods staticMethods,
	                                      final CompatibilityLevel compatibilityLevel) {
		Expression len = let(call(arg(0), "readVarInt"));
		final Expression container = let(newArray(Object[].class, len));
		Expression array = expressionFor(len, new ForVar() {
			@Override
			public Expression forVar(Expression it) {
				return setArrayItem(container, it, valueSerializer.deserialize(valueSerializer.getRawType(), version, staticMethods, compatibilityLevel));
			}
		});
		Expression list = let(cast(callStatic(Arrays.class, "asList", container), Collection.class));
		Expression enumSet = callStatic(EnumSet.class, "copyOf", list);
		return sequence(len, container, array, list, enumSet);
	}

	private Expression deserializeSimpleSet(final int version,
	                                        final SerializerBuilder.StaticMethods staticMethods,
	                                        final CompatibilityLevel compatibilityLevel) {
		Expression length = let(call(arg(0), "readVarInt"));
		final Expression container = let(constructor(LinkedHashSet.class, length));
		return sequence(length, container, expressionFor(length, new ForVar() {
					@Override
					public Expression forVar(Expression it) {
						return sequence(
								call(container, "add", cast(valueSerializer.deserialize(valueSerializer.getRawType(), version, staticMethods, compatibilityLevel), Object.class)),
								voidExp()
						);
					}
				}), container
		);
	}
}<|MERGE_RESOLUTION|>--- conflicted
+++ resolved
@@ -21,12 +21,8 @@
 import io.datakernel.codegen.Variable;
 import io.datakernel.codegen.utils.Preconditions;
 import io.datakernel.serializer.CompatibilityLevel;
-<<<<<<< HEAD
-=======
 import io.datakernel.serializer.SerializationOutputBuffer;
->>>>>>> 020d62e9
 import io.datakernel.serializer.SerializerBuilder;
-import io.datakernel.serializer.SerializerUtils;
 
 import java.util.*;
 
@@ -60,11 +56,7 @@
 	@Override
 	public Expression serialize(Expression byteArray, final Variable off, Expression value, final int version, final SerializerBuilder.StaticMethods staticMethods, final CompatibilityLevel compatibilityLevel) {
 		return sequence(
-<<<<<<< HEAD
-				set(off, callStatic(SerializerUtils.class, "writeVarInt", byteArray, off, call(value, "size"))),
-=======
 				set(off, callStatic(SerializationOutputBuffer.class, "writeVarInt", byteArray, off, call(value, "size"))),
->>>>>>> 020d62e9
 				forEach(value, valueSerializer.getRawType(), new ForVar() {
 					@Override
 					public Expression forVar(Expression it) {
