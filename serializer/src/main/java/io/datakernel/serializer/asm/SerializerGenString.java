--- conflicted
+++ resolved
@@ -20,12 +20,8 @@
 import io.datakernel.codegen.Variable;
 import io.datakernel.codegen.utils.Preconditions;
 import io.datakernel.serializer.CompatibilityLevel;
-<<<<<<< HEAD
-=======
 import io.datakernel.serializer.SerializationOutputBuffer;
->>>>>>> 020d62e9
 import io.datakernel.serializer.SerializerBuilder;
-import io.datakernel.serializer.SerializerUtils;
 import io.datakernel.serializer.StringFormat;
 
 import java.util.ArrayList;
@@ -100,26 +96,6 @@
 
 		if (format == StringFormat.UTF16) {
 			if (nullable)
-<<<<<<< HEAD
-				list.add(callStatic(SerializerUtils.class, "writeNullableUTF16", byteArray, off, expression));
-			else
-				list.add(callStatic(SerializerUtils.class, "writeUTF16", byteArray, off, expression));
-		} else if (format == StringFormat.ISO_8859_1 && compatibilityLevel != CompatibilityLevel.LEVEL_1) {
-			if (nullable)
-				list.add(callStatic(SerializerUtils.class, "writeNullableIso88591", byteArray, off, expression));
-			else
-				list.add(callStatic(SerializerUtils.class, "writeIso88591", byteArray, off, expression));
-		} else if (format == StringFormat.UTF8 && compatibilityLevel != CompatibilityLevel.LEVEL_1) {
-			if (nullable)
-				list.add(callStatic(SerializerUtils.class, "writeNullableJavaUTF8", byteArray, off, expression));
-			else
-				list.add(callStatic(SerializerUtils.class, "writeJavaUTF8", byteArray, off, expression));
-		} else {
-			if (nullable)
-				list.add(callStatic(SerializerUtils.class, "writeNullableUTF8", byteArray, off, expression));
-			else
-				list.add(callStatic(SerializerUtils.class, "writeUTF8", byteArray, off, expression));
-=======
 				list.add(callStatic(SerializationOutputBuffer.class, "writeNullableUTF16", byteArray, off, expression));
 			else
 				list.add(callStatic(SerializationOutputBuffer.class, "writeUTF16", byteArray, off, expression));
@@ -138,7 +114,6 @@
 				list.add(callStatic(SerializationOutputBuffer.class, "writeNullableUTF8", byteArray, off, expression));
 			else
 				list.add(callStatic(SerializationOutputBuffer.class, "writeUTF8", byteArray, off, expression));
->>>>>>> 020d62e9
 		}
 
 		return sequence(list);
@@ -157,20 +132,12 @@
 				return call(arg(0), "readNullableUTF16");
 			else
 				return call(arg(0), "readUTF16");
-<<<<<<< HEAD
-		} else if (format == StringFormat.ISO_8859_1 && compatibilityLevel != CompatibilityLevel.LEVEL_1) {
-=======
 		} else if (format == StringFormat.ISO_8859_1 && compatibilityLevel != CompatibilityLevel.VERSION_1) {
->>>>>>> 020d62e9
 			if (nullable)
 				return call(arg(0), "readNullableIso88591");
 			else
 				return call(arg(0), "readIso88591");
-<<<<<<< HEAD
-		} else if (format == StringFormat.UTF8 && compatibilityLevel != CompatibilityLevel.LEVEL_1) {
-=======
 		} else if (format == StringFormat.UTF8 && compatibilityLevel != CompatibilityLevel.VERSION_1) {
->>>>>>> 020d62e9
 			if (nullable)
 				return call(arg(0), "readNullableJavaUTF8");
 			else
