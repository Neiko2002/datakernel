--- conflicted
+++ resolved
@@ -66,33 +66,19 @@
 
 	@Override
 	public Expression serialize(Expression value, final int version, final SerializerBuilder.StaticMethods staticMethods) {
-<<<<<<< HEAD
-		value = cast(value, type);
-=======
 		final Expression castedValue = cast(value, type);
->>>>>>> 74946e20
 		Expression length;
 		if (fixedSize != -1) {
 			length = value(fixedSize);
 		} else {
-<<<<<<< HEAD
-			length = length(value);
-=======
 			length = length(castedValue);
->>>>>>> 74946e20
 		}
 
 		Expression writeLength = call(arg(0), "writeVarInt", length);
 		if (type.getComponentType() == Byte.TYPE) {
-<<<<<<< HEAD
-			return sequence(writeLength, call(arg(0), "write", value));
-		} else {
-			return sequence(writeLength, arrayForEach(value, value(0), length, new ForVar() {
-=======
 			return sequence(writeLength, call(arg(0), "write", castedValue));
 		} else {
 			return sequence(writeLength, expressionFor(length, new ForVar() {
->>>>>>> 74946e20
 				@Override
 				public Expression forVar(Expression it) {
 					return valueSerializer.serialize(get(castedValue, it), version, staticMethods);
@@ -108,11 +94,7 @@
 
 	@Override
 	public Expression deserialize(Class<?> targetType, final int version, final SerializerBuilder.StaticMethods staticMethods) {
-<<<<<<< HEAD
-		Expression len = call(arg(0), "readVarInt");
-=======
 		final Expression len = let(call(arg(0), "readVarInt"));
->>>>>>> 74946e20
 
 		final Expression array = let(Expressions.newArray(type, len));
 		if (type.getComponentType() == Byte.TYPE) {
