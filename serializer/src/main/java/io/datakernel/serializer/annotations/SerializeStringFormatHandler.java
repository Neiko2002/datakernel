--- conflicted
+++ resolved
@@ -29,11 +29,7 @@
 		return new SerializerGenBuilder() {
 			@Override
 			public SerializerGen serializer(Class<?> type, SerializerForType[] generics, SerializerGen fallback) {
-<<<<<<< HEAD
-				if (compatibilityLevel == CompatibilityLevel.LEVEL_1) {
-=======
 				if (compatibilityLevel == CompatibilityLevel.VERSION_1) {
->>>>>>> 020d62e9
 					if (annotation.value() == StringFormat.ISO_8859_1 || annotation.value() == StringFormat.UTF8) {
 						return ((SerializerGenString) fallback).encoding(StringFormat.UTF8_CUSTOM);
 					}
