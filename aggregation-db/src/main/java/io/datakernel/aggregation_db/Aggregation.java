--- conflicted
+++ resolved
@@ -22,15 +22,8 @@
 import com.google.common.base.Predicate;
 import com.google.common.collect.Ordering;
 import io.datakernel.aggregation_db.AggregationMetadataStorage.LoadedChunks;
-<<<<<<< HEAD
 import io.datakernel.aggregation_db.processor.ProcessorFactory;
-import io.datakernel.async.CompletionCallback;
-import io.datakernel.async.ForwardingCompletionCallback;
-import io.datakernel.async.ForwardingResultCallback;
-import io.datakernel.async.ResultCallback;
-=======
 import io.datakernel.async.*;
->>>>>>> c92785cb
 import io.datakernel.codegen.AsmBuilder;
 import io.datakernel.codegen.PredicateDefAnd;
 import io.datakernel.codegen.utils.DefiningClassLoader;
@@ -414,15 +407,10 @@
 	}
 
 	private <T> StreamProducer<T> consolidatedProducer(List<String> keys, List<String> fields, Class<T> resultClass,
-<<<<<<< HEAD
 	                                                   AggregationQuery.Predicates predicates,
-	                                                   List<AggregationChunk> individualChunks) {
-=======
-	                                                   AggregationQuery.QueryPredicates predicates,
 	                                                   List<AggregationChunk> individualChunks,
 	                                                   AggregationQueryPlan queryPlan) {
 		Set<String> fieldsSet = newHashSet(fields);
->>>>>>> c92785cb
 		individualChunks = newArrayList(individualChunks);
 		Collections.sort(individualChunks, new Comparator<AggregationChunk>() {
 			@Override
@@ -444,11 +432,8 @@
 			AggregationChunk chunk = (i != individualChunks.size()) ? individualChunks.get(i) : null;
 
 			boolean nextSequence = chunks.isEmpty() || chunk == null ||
-					getLast(chunks).getMaxPrimaryKey().compareTo(chunk.getMinPrimaryKey()) >= 0;
-
-			if (!nextSequence)
-				nextSequence = !intersection(newHashSet(getLast(chunks).getFields()), fieldsSet)
-						.equals(intersection(newHashSet(chunk.getFields()), fieldsSet));
+					getLast(chunks).getMaxPrimaryKey().compareTo(chunk.getMinPrimaryKey()) >= 0 ||
+					!newHashSet(getLast(chunks).getFields()).equals(newHashSet(chunk.getFields()));
 
 			if (nextSequence && !chunks.isEmpty()) {
 				List<String> sequenceFields = chunks.get(0).getFields();
@@ -499,13 +484,8 @@
 		return streamReducer.getOutput();
 	}
 
-<<<<<<< HEAD
-	private StreamProducer sequentialProducer(AggregationQuery.Predicates predicates,
-	                                          List<AggregationChunk> individualChunks, Class<?> sequenceClass) {
-=======
-	private StreamProducer sequentialProducer(final AggregationQuery.QueryPredicates predicates,
+	private StreamProducer sequentialProducer(final AggregationQuery.Predicates predicates,
 	                                          List<AggregationChunk> individualChunks, final Class<?> sequenceClass) {
->>>>>>> c92785cb
 		checkArgument(!individualChunks.isEmpty());
 		AsyncIterator<StreamProducer<Object>> producerAsyncIterator = AsyncIterators.transform(individualChunks.iterator(),
 				new AsyncFunction<AggregationChunk, StreamProducer<Object>>() {
@@ -535,13 +515,8 @@
 		return streamFilter.getOutput();
 	}
 
-<<<<<<< HEAD
 	private Predicate createNotEqualsPredicate(Class<?> recordClass, List<AggregationQuery.PredicateNotEquals> notEqualsPredicates) {
-		AsmBuilder<Predicate> builder = new AsmBuilder<>(classLoader, Predicate.class).setBytecodeSaveDir(Paths.get("./codegenOutput"));
-=======
-	private Predicate createNotEqualsPredicate(Class<?> recordClass, List<AggregationQuery.QueryPredicateNotEquals> notEqualsPredicates) {
 		AsmBuilder<Predicate> builder = new AsmBuilder<>(classLoader, Predicate.class);
->>>>>>> c92785cb
 		PredicateDefAnd predicateDefAnd = and();
 		for (AggregationQuery.PredicateNotEquals notEqualsPredicate : notEqualsPredicates) {
 			predicateDefAnd.add(cmpNe(
