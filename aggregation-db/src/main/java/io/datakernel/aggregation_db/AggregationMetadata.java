/*
 * Copyright (C) 2015 SoftIndex LLC.
 *
 * Licensed under the Apache License, Version 2.0 (the "License");
 * you may not use this file except in compliance with the License.
 * You may obtain a copy of the License at
 *
 * http://www.apache.org/licenses/LICENSE-2.0
 *
 * Unless required by applicable law or agreed to in writing, software
 * distributed under the License is distributed on an "AS IS" BASIS,
 * WITHOUT WARRANTIES OR CONDITIONS OF ANY KIND, either express or implied.
 * See the License for the specific language governing permissions and
 * limitations under the License.
 */

package io.datakernel.aggregation_db;

import com.google.common.annotations.VisibleForTesting;
import com.google.common.base.Predicate;
import com.google.common.collect.ImmutableList;
import com.google.common.collect.Sets;
import io.datakernel.aggregation_db.keytype.KeyType;
import io.datakernel.aggregation_db.keytype.KeyTypeEnumerable;

import java.util.*;

import static com.google.common.base.Preconditions.checkArgument;
import static com.google.common.base.Predicates.in;
import static com.google.common.base.Predicates.not;
import static com.google.common.collect.Iterables.*;
import static com.google.common.collect.Lists.newArrayList;
import static com.google.common.collect.Sets.intersection;
import static com.google.common.collect.Sets.newHashSet;

/**
 * Represents aggregation metadata. Stores chunks in an index (represented by an array of {@link RangeTree}) for efficient search.
 * Provides methods for managing index, querying for chunks by key, searching for chunks that are available for consolidation.
 */
public class AggregationMetadata {
	private final ImmutableList<String> keys;
	private final ImmutableList<String> fields;
	private final AggregationQuery.Predicates predicates;

	private final RangeTree<PrimaryKey, AggregationChunk>[] prefixRanges;

	private static final int EQUALS_QUERIES_THRESHOLD = 1_000;

	public AggregationMetadata(Collection<String> keys, Collection<String> fields) {
		this(keys, fields, null);
	}

	/**
	 * Constructs an aggregation metadata object with the given id, keys, fields.
	 *
	 * @param keys       list of key names
	 * @param fields     list of field names
	 * @param predicates list of predicates
	 */
	@SuppressWarnings("unchecked")
	public AggregationMetadata(Collection<String> keys,
	                           Collection<String> fields,
	                           AggregationQuery.Predicates predicates) {
		this.predicates = predicates;
		this.keys = ImmutableList.copyOf(keys);
		this.fields = ImmutableList.copyOf(fields);
		this.prefixRanges = new RangeTree[keys.size() + 1];
		for (int size = 0; size <= keys.size(); size++) {
			this.prefixRanges[size] = new RangeTree<>();
		}
	}

	public int getNumberOfPredicates() {
		return this.predicates == null ? 0 : this.predicates.asMap().size();
	}

	public boolean hasPredicates() {
		return this.predicates != null;
	}

	public boolean matchQueryPredicates(AggregationQuery.Predicates predicates) {
		if (this.predicates == null)
			return true;

		Map<String, AggregationQuery.Predicate> aggregationPredicateMap = this.predicates.asMap();
		Map<String, AggregationQuery.Predicate> predicateMap = predicates.asMap();

		for (Map.Entry<String, AggregationQuery.Predicate> predicateEntry : predicateMap.entrySet()) {
			String predicateKey = predicateEntry.getKey();
			if (aggregationPredicateMap.get(predicateKey) != null && !aggregationPredicateMap.get(predicateKey).equals(predicateEntry.getValue()))
				return false;
		}

		return true;
	}

	/**
	 * Checks whether this aggregation satisfies predicates of the given query.
	 * Returns true if query has predicates for every key, which has corresponding aggregation predicate
	 * and query predicates satisfy aggregation predicates.
	 * If this aggregation does not have any predicates defined this method returns false.
	 * Also removes applied predicates which are no longer needed from the given query,
	 *
	 * @param query query
	 * @return true if this aggregation satisfies given query predicates
	 */
	public AggregationFilteringResult applyQueryPredicates(AggregationQuery query, AggregationStructure structure) {
		if (this.predicates == null)
			return new AggregationFilteringResult(false);

		Map<String, AggregationQuery.Predicate> queryPredicates = query.getPredicates().asMap();
		Map<String, AggregationQuery.Predicate> aggregationPredicates = this.predicates.asMap();
		List<String> appliedPredicateKeys = newArrayList();

		for (Map.Entry<String, AggregationQuery.Predicate> aggregationPredicatesEntry : aggregationPredicates.entrySet()) {
			String aggregationPredicateKey = aggregationPredicatesEntry.getKey();
			AggregationQuery.Predicate queryPredicate = queryPredicates.get(aggregationPredicateKey);
			AggregationQuery.Predicate aggregationPredicate = aggregationPredicatesEntry.getValue();
			if (queryPredicate == null)
				return new AggregationFilteringResult(false); // no corresponding query predicate for this aggregation predicate

			KeyType keyType = structure.getKeyType(aggregationPredicateKey);

			if (queryPredicate instanceof AggregationQuery.PredicateEq) {
				Object queryPredicateEq = ((AggregationQuery.PredicateEq) queryPredicate).value;
				if (aggregationPredicate instanceof AggregationQuery.PredicateEq) {
					Object aggregationPredicateEq = ((AggregationQuery.PredicateEq) aggregationPredicate).value;
					if (keyType.compare(queryPredicateEq, aggregationPredicateEq) != 0)
						return new AggregationFilteringResult(false);
					else
						appliedPredicateKeys.add(aggregationPredicateKey); // no longer need this predicate as it is already applied
				} else if (aggregationPredicate instanceof AggregationQuery.PredicateBetween) {
					Object aggregationPredicateFrom = ((AggregationQuery.PredicateBetween) aggregationPredicate).from;
					Object aggregationPredicateTo = ((AggregationQuery.PredicateBetween) aggregationPredicate).to;
					// queryPredicateEq ∉ [aggregationPredicateFrom; aggregationPredicateTo]
					if (keyType.compare(queryPredicateEq, aggregationPredicateFrom) < 0
							|| keyType.compare(queryPredicateEq, aggregationPredicateTo) > 0)
						return new AggregationFilteringResult(false);
					// else aggregation may contain the requested value, but we still need to apply the predicate for this key
				} else
					return new AggregationFilteringResult(false); // unsupported predicate type
			} else if (queryPredicate instanceof AggregationQuery.PredicateBetween) {
				Object queryPredicateFrom = ((AggregationQuery.PredicateBetween) queryPredicate).from;
				Object queryPredicateTo = ((AggregationQuery.PredicateBetween) queryPredicate).to;
				if (aggregationPredicate instanceof AggregationQuery.PredicateEq) {
					/* If we are requesting the value of a key in range and this aggregation only contains records
					for the specific value of a key, this aggregations does not satisfy a predicate.
					Example: this aggregation contains records for 15 June 2015.
					Query is for data throughout the entire month (June).
					So we reject this aggregation hoping some other aggregation has all the requested data.
					 */
					return new AggregationFilteringResult(false);
				} else if (aggregationPredicate instanceof AggregationQuery.PredicateBetween) {
					Object aggregationPredicateFrom = ((AggregationQuery.PredicateBetween) aggregationPredicate).from;
					Object aggregationPredicateTo = ((AggregationQuery.PredicateBetween) aggregationPredicate).to;
					// [queryPredicateFrom; queryPredicateTo] ⊄ [aggregationPredicateFrom; aggregationPredicateTo]
					if (keyType.compare(queryPredicateFrom, aggregationPredicateFrom) < 0 ||
							keyType.compare(queryPredicateTo, aggregationPredicateTo) > 0) {
						// only accept aggregation if it fully contains the requested range of values of the specific key
						return new AggregationFilteringResult(false);
					}
				} else
					return new AggregationFilteringResult(false);
			}
		}

		return new AggregationFilteringResult(true, appliedPredicateKeys);
	}

	public void addToIndex(AggregationChunk chunk) {
		for (int size = 0; size <= keys.size(); size++) {
			RangeTree<PrimaryKey, AggregationChunk> index = prefixRanges[size];

			PrimaryKey lower = chunk.getMinPrimaryKey().prefix(size);
			PrimaryKey upper = chunk.getMaxPrimaryKey().prefix(size);
			index.put(lower, upper, chunk);
		}
	}

	public void removeFromIndex(AggregationChunk chunk) {
		for (int size = 0; size <= keys.size(); size++) {
			RangeTree<PrimaryKey, AggregationChunk> index = prefixRanges[size];

			PrimaryKey lower = chunk.getMinPrimaryKey().prefix(size);
			PrimaryKey upper = chunk.getMaxPrimaryKey().prefix(size);
			index.remove(lower, upper, chunk);
		}
	}

	public List<String> getKeys() {
		return keys;
	}

	public List<String> getFields() {
		return fields;
	}

	public AggregationQuery.Predicates getAggregationPredicates() {
		return this.predicates;
	}

	public boolean allKeysIn(List<String> requestedKeys) {
		return all(keys, in(requestedKeys));
	}

	public boolean containsKeys(List<String> requestedKeys) {
		return all(requestedKeys, in(keys));
	}

	public boolean containsKeysInKeysAndPredicatesKeys(List<String> requestedKeys) {
		if (this.predicates == null)
			return containsKeys(requestedKeys);

		return all(requestedKeys, in(newArrayList(concat(keys, predicates.keys()))));
	}

	public double getCost(AggregationQuery query) {
		int unfilteredKeyCost = 100;

		List<String> remainingFields = newArrayList(filter(query.getResultFields(), not(in(fields))));

		ArrayList<AggregationQuery.Predicate> equalsPredicates = newArrayList(filter(query.getPredicates().asCollection(),
				new Predicate<AggregationQuery.Predicate>() {
					@Override
					public boolean apply(AggregationQuery.Predicate predicate) {
						return predicate instanceof AggregationQuery.PredicateEq;
					}
				}));

		if (!this.containsKeysInKeysAndPredicatesKeys(query.getAllKeys()) || equalsPredicates.size() > keys.size()) {
			return Double.MAX_VALUE;
		}

		if (equalsPredicates.isEmpty()) {
			return Math.pow(Math.pow(unfilteredKeyCost, keys.size()), 1 + remainingFields.size());
		}

		int filteredKeys = 0;
		for (int i = 0; i < equalsPredicates.size(); ++i) {
			String predicateKey = equalsPredicates.get(i).key;
			String aggregationKey = keys.get(i);
			if (aggregationKey.equals(predicateKey)) {
				++filteredKeys;
			} else {
				break;
			}
		}

		return Math.pow(Math.pow(unfilteredKeyCost, keys.size() - filteredKeys), 1 + remainingFields.size());
	}

	public List<AggregationChunk> findChunksToConsolidate() {
		int maxOverlaps = 2;
		Set<AggregationChunk> result = new HashSet<>();
		RangeTree<PrimaryKey, AggregationChunk> tree = prefixRanges[keys.size()];
		for (Map.Entry<PrimaryKey, RangeTree.Segment<AggregationChunk>> segmentEntry : tree.getSegments().entrySet()) {
			RangeTree.Segment<AggregationChunk> segment = segmentEntry.getValue();
			int overlaps = segment.getSet().size() + segment.getClosingSet().size();
			if (overlaps >= maxOverlaps) {
				maxOverlaps = overlaps;
				result.clear();
				result.addAll(segment.getSet());
				result.addAll(segment.getClosingSet());
			}
		}
		return new ArrayList<>(result);
	}

	@VisibleForTesting
	public static boolean chunkMightContainQueryValues(PrimaryKey minQueryKey, PrimaryKey maxQueryKey,
	                                                   PrimaryKey minChunkKey, PrimaryKey maxChunkKey) {
		return chunkMightContainQueryValues(minQueryKey.values(), maxQueryKey.values(),
				minChunkKey.values(), maxChunkKey.values());
	}

	private Predicate<AggregationChunk> chunkMightContainQueryValuesPredicate(final PrimaryKey minQueryKey,
	                                                                          final PrimaryKey maxQueryKey) {
		return new Predicate<AggregationChunk>() {
			@Override
			public boolean apply(AggregationChunk chunk) {
				List<Object> queryMinValues = minQueryKey.values();
				List<Object> queryMaxValues = maxQueryKey.values();
				List<Object> chunkMinValues = chunk.getMinPrimaryKey().values();
				List<Object> chunkMaxValues = chunk.getMaxPrimaryKey().values();

				return chunkMightContainQueryValues(queryMinValues, queryMaxValues, chunkMinValues, chunkMaxValues);
			}
		};
	}

	@SuppressWarnings("unchecked")
	private static boolean chunkMightContainQueryValues(List<Object> queryMinValues, List<Object> queryMaxValues,
	                                                    List<Object> chunkMinValues, List<Object> chunkMaxValues) {
		checkArgument(queryMinValues.size() == queryMaxValues.size());
		checkArgument(chunkMinValues.size() == chunkMaxValues.size());

		for (int i = 0; i < queryMinValues.size(); ++i) {
			Comparable<Object> queryMinValue = (Comparable<Object>) queryMinValues.get(i);
			Comparable<Object> queryMaxValue = (Comparable<Object>) queryMaxValues.get(i);
			Comparable<Object> chunkMinValue = (Comparable<Object>) chunkMinValues.get(i);
			Comparable<Object> chunkMaxValue = (Comparable<Object>) chunkMaxValues.get(i);

			if (chunkMinValue.compareTo(chunkMaxValue) == 0) {
				if (!(queryMinValue.compareTo(chunkMinValue) <= 0 && queryMaxValue.compareTo(chunkMaxValue) >= 0)) {
					return false;
				}
			} else {
				return queryMinValue.compareTo(chunkMaxValue) <= 0 && queryMaxValue.compareTo(chunkMinValue) >= 0;
			}
		}

		return true;
	}

	/* BETWEEN predicate optimization is currently disabled */

//	public List<AggregationChunk> queryByPredicates(AggregationStructure structure, final Map<Long, AggregationChunk> chunks,
//	                                                QueryPredicates predicates) {
//		List<QueryPredicate> prefixPredicates = getPrefixPredicates(predicates);
//		List<QueryPredicate> betweenPredicates = newArrayList(filter(prefixPredicates,
//				isBetweenPredicate()));
//		boolean containsBetweenPredicates = betweenPredicates.size() > 0;
//
//		if (!containsBetweenPredicates) {
//			return queryByEqualsPredicates(chunks, predicates);
//		} else if (shouldConvertBetweenPredicatesToEqualsQueries(betweenPredicates, structure)) {
//			return queryByConvertingBetweenPredicatesToEqualsQueries(structure, prefixPredicates, chunks);
//		} else {
//			return queryByFilteringListOfChunks(predicates);
//		}
//	}

<<<<<<< HEAD
	public List<AggregationChunk> queryByPredicates(AggregationStructure structure, final Map<Long, AggregationChunk> chunks,
	                                                AggregationQuery.Predicates predicates) {
		return queryByFilteringListOfChunks(predicates);
=======
	public List<AggregationChunk> findChunks(List<String> fields, QueryPredicates predicates) {
		final Set<String> requestedFields = newHashSet(fields);
		List<AggregationChunk> chunks = queryByFilteringListOfChunks(predicates);
		return newArrayList(filter(chunks, new Predicate<AggregationChunk>() {
			@Override
			public boolean apply(AggregationChunk chunk) {
				return !intersection(newHashSet(chunk.getFields()), requestedFields).isEmpty();
			}
		}));
>>>>>>> c92785cb
	}

	private List<AggregationChunk> queryByFilteringListOfChunks(AggregationQuery.Predicates predicates) {
		PrimaryKey minQueryKey = rangeScanMinPrimaryKeyPrefix(predicates);
		PrimaryKey maxQueryKey = rangeScanMaxPrimaryKeyPrefix(predicates);

		RangeTree<PrimaryKey, AggregationChunk> zeroLengthPrefix = prefixRanges[0];
		Set<AggregationChunk> allAggregationChunks = zeroLengthPrefix.getAll();

		Iterable<AggregationChunk> filteredChunks = filter(allAggregationChunks,
				chunkMightContainQueryValuesPredicate(minQueryKey, maxQueryKey));

		return newArrayList(filteredChunks);
	}

	private PrimaryKey rangeScanMaxPrimaryKeyPrefix(AggregationQuery.Predicates predicates) {
		List<Object> keyPrefixList = new ArrayList<>();

		for (String field : keys) {
			AggregationQuery.Predicate predicate = predicates.asUnmodifiableMap().get(field);

			if (predicate instanceof AggregationQuery.PredicateEq) {
				Object value = ((AggregationQuery.PredicateEq) predicate).value;
				keyPrefixList.add(value);
			} else if (predicate instanceof AggregationQuery.PredicateBetween) {
				Object to = ((AggregationQuery.PredicateBetween) predicate).to;
				keyPrefixList.add(to);
			} else
				break;
		}

		return PrimaryKey.ofList(keyPrefixList);
	}

	private PrimaryKey rangeScanMinPrimaryKeyPrefix(AggregationQuery.Predicates predicates) {
		List<Object> keyPrefixList = new ArrayList<>();

		for (String key : keys) {
			AggregationQuery.Predicate predicate = predicates.asUnmodifiableMap().get(key);
			if (predicate instanceof AggregationQuery.PredicateEq) {
				Object value = ((AggregationQuery.PredicateEq) predicate).value;
				keyPrefixList.add(value);
			} else if (predicate instanceof AggregationQuery.PredicateBetween) {
				Object from = ((AggregationQuery.PredicateBetween) predicate).from;
				keyPrefixList.add(from);
			} else
				break;
		}

		return PrimaryKey.ofList(keyPrefixList);
	}

	/* BETWEEN predicate optimization */
	private List<AggregationChunk> queryByEqualsPredicates(Map<Long, AggregationChunk> chunks,
	                                                       AggregationQuery.Predicates predicates) {
		final PrimaryKey minQueryKey = rangeScanMinPrimaryKeyPrefix(predicates);
		final PrimaryKey maxQueryKey = rangeScanMaxPrimaryKeyPrefix(predicates);
		return rangeQuery(chunks, minQueryKey, maxQueryKey);
	}

	private List<AggregationChunk> queryByConvertingBetweenPredicatesToEqualsQueries(AggregationStructure structure,
	                                                                                 List<AggregationQuery.Predicate> predicates,
	                                                                                 Map<Long, AggregationChunk> chunks) {
		List<PrimaryKey> equalsKeys = primaryKeysForEqualsQueries(structure, predicates);
		Set<AggregationChunk> resultChunks = newHashSet();

		for (PrimaryKey queryKey : equalsKeys) {
			resultChunks.addAll(rangeQuery(chunks, queryKey, queryKey));
		}

		return new ArrayList<>(resultChunks);
	}

	private List<PrimaryKey> primaryKeysForEqualsQueries(AggregationStructure structure, List<AggregationQuery.Predicate> predicates) {
		int numberOfPredicateKeys = predicates.size();

		List<Set<Object>> betweenSets = new ArrayList<>(numberOfPredicateKeys);
		List<Object> equalsList = new ArrayList<>(numberOfPredicateKeys);

		boolean[] betweenPredicatePositions = new boolean[numberOfPredicateKeys];

		transformPredicates(predicates, structure, betweenSets, equalsList, betweenPredicatePositions);

		List<List<Object>> keyPrefixes = createKeyPrefixes(betweenSets, equalsList, betweenPredicatePositions,
				numberOfPredicateKeys);

		return createPrimaryKeysFromKeyPrefixes(keyPrefixes);
	}

	public List<PrimaryKey> createPrimaryKeysFromKeyPrefixes(List<List<Object>> keyPrefixList) {
		List<PrimaryKey> keys = new ArrayList<>();

		for (List<Object> keyPrefix : keyPrefixList) {
			keys.add(PrimaryKey.ofList(keyPrefix));
		}

		return keys;
	}

	private List<List<Object>> createKeyPrefixes(List<Set<Object>> betweenSets, List<Object> equalsList,
	                                             boolean[] betweenPredicatePositions, int numberOfPredicateKeys) {
		List<List<Object>> keyPrefixes = new ArrayList<>();

		Set<List<Object>> cartesianProduct = Sets.cartesianProduct(betweenSets);

		for (List<Object> list : cartesianProduct) {
			List<Object> keyPrefix = newArrayList();
			int betweenListPosition = 0;
			int equalsListPosition = 0;

			for (int k = 0; k < numberOfPredicateKeys; ++k) {
				boolean betweenPosition = betweenPredicatePositions[k];
				if (betweenPosition)
					keyPrefix.add(list.get(betweenListPosition++));
				else
					keyPrefix.add(equalsList.get(equalsListPosition++));
			}

			keyPrefixes.add(keyPrefix);
		}

		return keyPrefixes;
	}

	private void transformPredicates(List<AggregationQuery.Predicate> predicates, AggregationStructure structure, List<Set<Object>> betweenSets,
	                                 List<Object> equalsList, boolean[] betweenPredicatePositions) {
		for (int j = 0; j < predicates.size(); ++j) {
			String field = keys.get(j);
			AggregationQuery.Predicate predicate = predicates.get(j);
			KeyType keyType = structure.getKeyType(field);

			if (predicate instanceof AggregationQuery.PredicateEq) {
				equalsList.add(((AggregationQuery.PredicateEq) predicate).value);
			} else if (predicate instanceof AggregationQuery.PredicateBetween) {
				Object from = ((AggregationQuery.PredicateBetween) predicate).from;
				Object to = ((AggregationQuery.PredicateBetween) predicate).to;

				Set<Object> set = new LinkedHashSet<>();

				for (Object i = from; keyType.compare(i, to) <= 0;
				     i = ((KeyTypeEnumerable) keyType).increment(i)) {
					set.add(i);
				}

				betweenSets.add(set);
				betweenPredicatePositions[j] = true;
			}
		}
	}

	private boolean shouldConvertBetweenPredicatesToEqualsQueries(List<AggregationQuery.Predicate> betweenPredicates,
	                                                              AggregationStructure structure) {
		if (!areAllKeyTypesEnumerable(betweenPredicates, structure))
			return false;

		long numberOfEqualsQueries = countNumberOfEqualsQueries(betweenPredicates, structure);

		return numberOfEqualsQueries <= EQUALS_QUERIES_THRESHOLD;
	}

	private List<AggregationQuery.Predicate> getPrefixPredicates(AggregationQuery.Predicates predicates) {
		List<AggregationQuery.Predicate> prefixPredicates = newArrayList();

		for (String key : keys) {
			AggregationQuery.Predicate predicateForKey = predicates.asUnmodifiableMap().get(key);
			if (predicateForKey != null)
				prefixPredicates.add(predicateForKey);
			else
				break;
		}

		return prefixPredicates;
	}

	private long countNumberOfEqualsQueries(List<AggregationQuery.Predicate> betweenPredicates, AggregationStructure structure) {
		long queries = 0;

		for (AggregationQuery.Predicate predicate : betweenPredicates) {
			AggregationQuery.PredicateBetween predicateBetween = (AggregationQuery.PredicateBetween) predicate;
			KeyType keyType = structure.getKeyType(predicate.key);
			long difference = ((KeyTypeEnumerable) keyType).difference(predicateBetween.to, predicateBetween.from) + 1;

			if (queries == 0)
				queries += difference;
			else
				queries *= difference;
		}

		return queries;
	}

	private boolean areAllKeyTypesEnumerable(List<AggregationQuery.Predicate> predicates, AggregationStructure structure) {
		for (AggregationQuery.Predicate predicate : predicates) {
			if (!isEnumerable(predicate.key, structure)) {
				return false;
			}
		}

		return true;
	}

	private List<AggregationChunk> rangeQuery(Map<Long, AggregationChunk> chunks,
	                                          PrimaryKey minPrimaryKey, PrimaryKey maxPrimaryKey) {
		checkArgument(minPrimaryKey.size() == maxPrimaryKey.size());
		int size = minPrimaryKey.size();
		RangeTree<PrimaryKey, AggregationChunk> index = prefixRanges[size];
		return new ArrayList<>(index.getRange(minPrimaryKey, maxPrimaryKey));
	}

	private Predicate isBetweenPredicate() {
		return new Predicate<AggregationQuery.Predicate>() {
			@Override
			public boolean apply(AggregationQuery.Predicate predicate) {
				return predicate instanceof AggregationQuery.PredicateBetween;
			}
		};
	}

	private boolean isEnumerable(String key, AggregationStructure structure) {
		return structure.getKeyType(key) instanceof KeyTypeEnumerable;
	}

	@Override
	public String toString() {
		return "Aggregation{keys=" + keys + ", fields=" + fields + '}';
	}
}<|MERGE_RESOLUTION|>--- conflicted
+++ resolved
@@ -330,12 +330,7 @@
 //		}
 //	}
 
-<<<<<<< HEAD
-	public List<AggregationChunk> queryByPredicates(AggregationStructure structure, final Map<Long, AggregationChunk> chunks,
-	                                                AggregationQuery.Predicates predicates) {
-		return queryByFilteringListOfChunks(predicates);
-=======
-	public List<AggregationChunk> findChunks(List<String> fields, QueryPredicates predicates) {
+	public List<AggregationChunk> findChunks(List<String> fields, AggregationQuery.Predicates predicates) {
 		final Set<String> requestedFields = newHashSet(fields);
 		List<AggregationChunk> chunks = queryByFilteringListOfChunks(predicates);
 		return newArrayList(filter(chunks, new Predicate<AggregationChunk>() {
@@ -344,7 +339,6 @@
 				return !intersection(newHashSet(chunk.getFields()), requestedFields).isEmpty();
 			}
 		}));
->>>>>>> c92785cb
 	}
 
 	private List<AggregationChunk> queryByFilteringListOfChunks(AggregationQuery.Predicates predicates) {
