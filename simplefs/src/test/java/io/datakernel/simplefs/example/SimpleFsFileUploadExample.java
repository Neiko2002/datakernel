--- conflicted
+++ resolved
@@ -1,80 +1,3 @@
-<<<<<<< HEAD
-/*
- * Copyright (C) 2015 SoftIndex LLC.
- *
- * Licensed under the Apache License, Version 2.0 (the "License");
- * you may not use this file except in compliance with the License.
- * You may obtain a copy of the License at
- *
- * http://www.apache.org/licenses/LICENSE-2.0
- *
- * Unless required by applicable law or agreed to in writing, software
- * distributed under the License is distributed on an "AS IS" BASIS,
- * WITHOUT WARRANTIES OR CONDITIONS OF ANY KIND, either express or implied.
- * See the License for the specific language governing permissions and
- * limitations under the License.
- */
-
-package io.datakernel.simplefs.example;
-
-import io.datakernel.async.CompletionCallback;
-import io.datakernel.bytebuf.ByteBuf;
-import io.datakernel.eventloop.NioEventloop;
-import io.datakernel.simplefs.SimpleFsClient;
-import io.datakernel.stream.StreamConsumer;
-import io.datakernel.stream.file.StreamFileReader;
-import org.slf4j.Logger;
-import org.slf4j.LoggerFactory;
-
-import java.net.InetSocketAddress;
-import java.nio.file.Paths;
-import java.util.concurrent.ExecutorService;
-import java.util.concurrent.Executors;
-
-/**
- * This example demonstrates uploading file to SimpleFS, which was set up in the previous example.
- * To run this example, find some file to upload and specify the path to it in program arguments.
- * Upon successful completion, you should be able to see your file uploaded to SERVER_STORAGE_PATH (configured in the previous example).
- * To download the file you have just uploaded, proceed to the next example.
- */
-public class SimpleFsFileUploadExample {
-	private static final int SERVER_PORT = 6732;
-
-	private static final Logger logger = LoggerFactory.getLogger(SimpleFsFileUploadExample.class);
-
-	// Specify path to file to upload in the first argument
-	public static void main(String[] args) {
-		final String uploadFileName = args[0];
-		final InetSocketAddress serverAddress = new InetSocketAddress("127.0.0.1", SERVER_PORT);
-		final ExecutorService executor = Executors.newCachedThreadPool();
-
-		final NioEventloop eventloop = new NioEventloop();
-
-		// Create client
-		SimpleFsClient client = new SimpleFsClient(eventloop, serverAddress);
-
-		final StreamFileReader producer =
-				StreamFileReader.readFileFully(eventloop, executor, 16 * 1024, Paths.get(uploadFileName));
-
-		StreamConsumer<ByteBuf> consumer = client.upload(uploadFileName);
-		consumer.addConsumerCompletionCallback(new CompletionCallback() {
-			@Override
-			public void onComplete() {
-				logger.info("Client uploaded file {}", uploadFileName);
-			}
-
-			@Override
-			public void onException(Exception exception) {
-				logger.error("Can't upload file {}", uploadFileName, exception);
-			}
-		});
-		producer.streamTo(consumer);
-
-		eventloop.run();
-		executor.shutdown();
-	}
-}
-=======
 ///*
 // * Copyright (C) 2015 SoftIndex LLC.
 // *
@@ -145,5 +68,4 @@
 //		eventloop.run();
 //		executor.shutdown();
 //	}
-//}
->>>>>>> 4a266e0a
+//}