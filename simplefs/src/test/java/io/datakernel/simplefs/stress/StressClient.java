--- conflicted
+++ resolved
@@ -75,26 +75,18 @@
 							StreamFileReader.readFileFully(eventloop, executor, 16 * 1024, file);
 
 					StreamConsumer<ByteBuf> consumer = client.upload(fileName);
-<<<<<<< HEAD
-					consumer.addConsumerCompletionCallback(new CompletionCallback() {
-=======
 					consumer.addCompletionCallback(new CompletionCallback() {
->>>>>>> 4a266e0a
 						@Override
 						public void onComplete() {
 							logger.info("Uploaded: " + fileName);
 						}
 
 						@Override
-						public void onException(Exception exception) {
-							logger.info("Failed to upload: {}", exception.getMessage());
+						public void onException(Exception e) {
+							logger.info("Failed to upload: {}", e.getMessage());
 						}
 					});
 					producer.streamTo(consumer);
-<<<<<<< HEAD
-
-=======
->>>>>>> 4a266e0a
 				} catch (IOException e) {
 					logger.info(e.getMessage());
 				}
@@ -114,7 +106,7 @@
 
 				StreamFileWriter consumer =
 						StreamFileWriter.createFile(eventloop, executor, downloads.resolve(fileName));
-				consumer.addConsumerCompletionCallback(new CompletionCallback() {
+				consumer.addCompletionCallback(new CompletionCallback() {
 					@Override
 					public void onComplete() {
 						logger.info("Downloaded: " + fileName);
